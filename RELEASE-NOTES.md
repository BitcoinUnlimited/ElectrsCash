--- conflicted
+++ resolved
@@ -1,4 +1,8 @@
-<<<<<<< HEAD
+# 1.1.0 (TBD)
+* Allow setting `--cookie-file` path via configuration
+* Setting `--network` now takes `bitcoin` instead of `mainnet` as parameter
+* Clean up RPC threads after connection is closed
+
 # 1.0.0 (18 September 2019)
 
 * Cache capacity is now defined in megabytes, rather than number of entries.
@@ -8,30 +12,6 @@
 * Allow stopping bulk indexing via SIGINT/SIGTERM
 * Cache list of transaction IDs for blocks
 * Prefix Prometheus metrics with 'electrscash_'
-=======
-# 0.8.2 (6 Dec 2019)
-
-* Downgrade rust-rocksdb to 0.12.2 (https://github.com/romanz/electrs/issues/193)
-
-# 0.8.1 (20 Nov 2019)
-
-* Allow setting `--cookie-file` path via configuration (@Kixunil)
-* Bump rust-rocksdb to 0.13.0, using RockDB 6.2.4
-
-# 0.8.0 (28 Oct 2019)
-
-* Use `configure_me` instead of `clap` to support config files, environment variables and man pages (@Kixunil)
-* Don't accept `--cookie` via CLI arguments (@Kixunil)
-* Define cache size in MB instead of number of elements (@dagurval)
-* Support Rust >=1.34 (for Debian)
-* Bump rust-rocksdb to 0.12.3, using RockDB 6.1.2
-* Bump bitcoin crate to 0.21 (@MichelKansou)
-
-# 0.7.1 (27 July 2019)
-
-* Allow stopping bulk indexing via SIGINT/SIGTERM
-* Cache list of transaction IDs for blocks (@dagurval)
->>>>>>> 44adde46
 
 # 0.7.0 (13 June 2019)
 
